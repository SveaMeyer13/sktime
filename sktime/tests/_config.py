#!/usr/bin/env python3 -u
# -*- coding: utf-8 -*-
# copyright: sktime developers, BSD-3-Clause License (see LICENSE file)

__author__ = ["Markus Löning"]
__all__ = ["ESTIMATOR_TEST_PARAMS", "EXCLUDE_ESTIMATORS", "EXCLUDED_TESTS"]

import numpy as np

from sktime.registry import (
    ESTIMATOR_TAG_LIST,
    BASE_CLASS_LIST,
    BASE_CLASS_LOOKUP,
    TRANSFORMER_MIXIN_LIST,
)

from pyod.models.knn import KNN
from hcrystalball.wrappers import HoltSmoothingWrapper
from sklearn.linear_model import LinearRegression
from sklearn.pipeline import make_pipeline
from sklearn.preprocessing import FunctionTransformer
from sklearn.preprocessing import StandardScaler


from sktime.base import BaseEstimator

from sktime.annotation.adapters import PyODAnnotator
from sktime.classification.compose import ColumnEnsembleClassifier
from sktime.classification.compose import ComposableTimeSeriesForestClassifier
from sktime.classification.dictionary_based import ContractableBOSS
from sktime.classification.dictionary_based import TemporalDictionaryEnsemble
from sktime.classification.hybrid import HIVECOTEV1
from sktime.classification.interval_based import RandomIntervalSpectralForest
from sktime.classification.interval_based._cif import CanonicalIntervalForest
from sktime.classification.interval_based._drcif import DrCIF
from sktime.classification.interval_based import TimeSeriesForestClassifier as TSFC
from sktime.classification.interval_based import SupervisedTimeSeriesForest
from sktime.classification.kernel_based import ROCKETClassifier
from sktime.classification.kernel_based import Arsenal
from sktime.classification.shapelet_based import ShapeletTransformClassifier
from sktime.forecasting.arima import AutoARIMA
from sktime.forecasting.bats import BATS
from sktime.forecasting.compose import DirectTabularRegressionForecaster
from sktime.forecasting.compose import DirRecTimeSeriesRegressionForecaster
from sktime.forecasting.compose import DirectTimeSeriesRegressionForecaster
from sktime.forecasting.compose import DirRecTabularRegressionForecaster
from sktime.forecasting.compose import EnsembleForecaster
from sktime.forecasting.compose import MultioutputTabularRegressionForecaster
from sktime.forecasting.compose import MultioutputTimeSeriesRegressionForecaster
from sktime.forecasting.compose import RecursiveTabularRegressionForecaster
from sktime.forecasting.compose import RecursiveTimeSeriesRegressionForecaster
from sktime.forecasting.compose import StackingForecaster
from sktime.forecasting.compose import TransformedTargetForecaster
from sktime.forecasting.compose import ForecastingPipeline
from sktime.forecasting.compose import MultiplexForecaster
from sktime.forecasting.exp_smoothing import ExponentialSmoothing
from sktime.forecasting.fbprophet import Prophet
from sktime.forecasting.hcrystalball import HCrystalBallForecaster
from sktime.forecasting.model_selection import ForecastingGridSearchCV
from sktime.forecasting.model_selection import ForecastingRandomizedSearchCV
from sktime.forecasting.model_selection import SingleWindowSplitter
from sktime.forecasting.naive import NaiveForecaster
from sktime.forecasting.online_learning import OnlineEnsembleForecaster
from sktime.forecasting.tbats import TBATS
from sktime.forecasting.theta import ThetaForecaster
from sktime.performance_metrics.forecasting import MeanAbsolutePercentageError
from sktime.regression.compose import ComposableTimeSeriesForestRegressor
from sktime.series_as_features.compose import FeatureUnion
from sktime.transformations.panel.compose import ColumnTransformer
from sktime.transformations.panel.compose import (
    SeriesToPrimitivesRowTransformer,
)
from sktime.transformations.panel.compose import SeriesToSeriesRowTransformer
from sktime.transformations.panel.dictionary_based import SFA
from sktime.transformations.panel.interpolate import TSInterpolator
from sktime.transformations.panel.reduce import Tabularizer
from sktime.transformations.panel.shapelets import ContractedShapeletTransform
from sktime.transformations.panel.shapelets import ShapeletTransform
from sktime.transformations.panel.signature_based import SignatureTransformer
from sktime.classification.signature_based import SignatureClassifier
from sktime.transformations.panel.summarize import FittedParamExtractor
from sktime.transformations.panel.tsfresh import TSFreshFeatureExtractor
from sktime.transformations.panel.tsfresh import (
    TSFreshRelevantFeatureExtractor,
)
from sktime.transformations.series.acf import AutoCorrelationTransformer
from sktime.transformations.series.acf import PartialAutoCorrelationTransformer
from sktime.transformations.series.adapt import TabularToSeriesAdaptor
from sktime.transformations.series.detrend import Detrender
from sktime.transformations.series.impute import Imputer
from sktime.transformations.series.compose import OptionalPassthrough
from sktime.transformations.series.outlier_detection import HampelFilter
from sktime.transformations.series.boxcox import BoxCoxTransformer
<<<<<<< HEAD
from sktime.transformations.series.compose import ColumnwiseTransformer
=======
from sktime.dists_kernels.compose_tab_to_panel import AggrDist
from sktime.dists_kernels.scipy_dist import ScipyDist
>>>>>>> ebd8bbf0

# The following estimators currently do not pass all unit tests
# What do they fail? ShapeDTW fails on 3d_numpy_input test, not set up for that
EXCLUDE_ESTIMATORS = [
    "ShapeDTW",
    "ElasticEnsemble",
    "ProximityForest",
    "ProximityStump",
    "ProximityTree",
]


# This is temporary until BaseObject is implemented
DIST_KERNELS_IGNORE_TESTS = [
    "check_fit_updates_state",
    "_make_fit_args",
    "check_fit_returns_self",
    "check_raises_not_fitted_error",
    "check_fit_idempotent",
    "check_fit_does_not_overwrite_hyper_params",
    "check_methods_do_not_change_state",
    "check_persistence_via_pickle",
]


EXCLUDED_TESTS = {
    "ShapeletTransformClassifier": ["check_fit_idempotent"],
    "ContractedShapeletTransform": ["check_fit_idempotent"],
    "HIVECOTEV1": ["check_fit_idempotent", "check_multiprocessing_idempotent"],
    "ScipyDist": DIST_KERNELS_IGNORE_TESTS,
    "AggrDist": DIST_KERNELS_IGNORE_TESTS,
}

# We here configure estimators for basic unit testing, including setting of
# required hyper-parameters and setting of hyper-parameters for faster training.
SERIES_TO_SERIES_TRANSFORMER = StandardScaler()
SERIES_TO_PRIMITIVES_TRANSFORMER = FunctionTransformer(
    np.mean, kw_args={"axis": 0}, check_inverse=False
)
TRANSFORMERS = [
    (
        "transformer1",
        SeriesToSeriesRowTransformer(
            SERIES_TO_SERIES_TRANSFORMER, check_transformer=False
        ),
    ),
    (
        "transformer2",
        SeriesToSeriesRowTransformer(
            SERIES_TO_SERIES_TRANSFORMER, check_transformer=False
        ),
    ),
]
REGRESSOR = LinearRegression()
ANOMALY_DETECTOR = KNN()
TIME_SERIES_CLASSIFIER = TSFC(n_estimators=3)
TIME_SERIES_CLASSIFIERS = [
    ("tsf1", TIME_SERIES_CLASSIFIER),
    ("tsf2", TIME_SERIES_CLASSIFIER),
]
FORECASTER = ExponentialSmoothing()
FORECASTERS = [("ses1", FORECASTER), ("ses2", FORECASTER)]
STEPS_y = [
    ("transformer", Detrender(ThetaForecaster())),
    ("forecaster", NaiveForecaster()),
]
STEPS_X = [
    ("transformer", TabularToSeriesAdaptor(StandardScaler())),
    ("forecaster", NaiveForecaster()),
]
ESTIMATOR_TEST_PARAMS = {
    OnlineEnsembleForecaster: {"forecasters": FORECASTERS},
    FeatureUnion: {"transformer_list": TRANSFORMERS},
    DirectTabularRegressionForecaster: {"estimator": REGRESSOR},
    MultioutputTabularRegressionForecaster: {"estimator": REGRESSOR},
    RecursiveTabularRegressionForecaster: {"estimator": REGRESSOR},
    DirRecTabularRegressionForecaster: {"estimator": REGRESSOR},
    DirectTimeSeriesRegressionForecaster: {
        "estimator": make_pipeline(Tabularizer(), REGRESSOR)
    },
    RecursiveTimeSeriesRegressionForecaster: {
        "estimator": make_pipeline(Tabularizer(), REGRESSOR)
    },
    MultioutputTimeSeriesRegressionForecaster: {
        "estimator": make_pipeline(Tabularizer(), REGRESSOR)
    },
    DirRecTimeSeriesRegressionForecaster: {
        "estimator": make_pipeline(Tabularizer(), REGRESSOR)
    },
    TransformedTargetForecaster: {"steps": STEPS_y},
    ForecastingPipeline: {"steps": STEPS_X},
    EnsembleForecaster: {"forecasters": FORECASTERS},
    StackingForecaster: {"forecasters": FORECASTERS, "final_regressor": REGRESSOR},
    Detrender: {"forecaster": FORECASTER},
    ForecastingGridSearchCV: {
        "forecaster": NaiveForecaster(strategy="mean"),
        "cv": SingleWindowSplitter(fh=1),
        "param_grid": {"window_length": [2, 5]},
        "scoring": MeanAbsolutePercentageError(symmetric=True),
    },
    ForecastingRandomizedSearchCV: {
        "forecaster": NaiveForecaster(strategy="mean"),
        "cv": SingleWindowSplitter(fh=1),
        "param_distributions": {"window_length": [2, 5]},
        "scoring": MeanAbsolutePercentageError(symmetric=True),
    },
    TabularToSeriesAdaptor: {"transformer": StandardScaler()},
    ColumnEnsembleClassifier: {
        "estimators": [
            (name, estimator, 0) for (name, estimator) in TIME_SERIES_CLASSIFIERS
        ]
    },
    FittedParamExtractor: {
        "forecaster": FORECASTER,
        "param_names": ["initial_level"],
    },
    SeriesToPrimitivesRowTransformer: {
        "transformer": SERIES_TO_PRIMITIVES_TRANSFORMER,
        "check_transformer": False,
    },
    SeriesToSeriesRowTransformer: {
        "transformer": SERIES_TO_SERIES_TRANSFORMER,
        "check_transformer": False,
    },
    ColumnTransformer: {
        "transformers": [(name, estimator, [0]) for name, estimator in TRANSFORMERS]
    },
    AutoARIMA: {
        "d": 0,
        "suppress_warnings": True,
        "max_p": 2,
        "max_q": 2,
        "seasonal": False,
    },
    MultiplexForecaster: {
        "forecasters": [
            ("Naive_mean", NaiveForecaster(strategy="mean")),
            ("Naive_last", NaiveForecaster(strategy="last")),
            ("Naive_drift", NaiveForecaster(strategy="drift")),
        ],
        "selected_forecaster": "Naive_mean",
    },
    ShapeletTransformClassifier: {
        "n_estimators": 3,
        "transform_contract_in_mins": 0.075,
    },
    ContractedShapeletTransform: {"time_contract_in_mins": 0.075},
    ShapeletTransform: {
        "max_shapelets_to_store_per_class": 1,
        "min_shapelet_length": 3,
        "max_shapelet_length": 4,
    },
    SignatureTransformer: {
        "augmentation_list": ("basepoint", "addtime"),
        "depth": 3,
        "window_name": "global",
    },
    SignatureClassifier: {
        "augmentation_list": ("basepoint", "addtime"),
        "depth": 3,
        "window_name": "global",
    },
    ROCKETClassifier: {"num_kernels": 100},
    Arsenal: {"num_kernels": 100},
    HIVECOTEV1: {
        "stc_params": {"n_estimators": 2, "transform_contract_in_mins": 0.025},
        "tsf_params": {"n_estimators": 2},
        "rise_params": {"n_estimators": 2},
        "cboss_params": {"n_parameter_samples": 6, "max_ensemble_size": 2},
    },
    TSFreshFeatureExtractor: {"disable_progressbar": True, "show_warnings": False},
    TSFreshRelevantFeatureExtractor: {
        "disable_progressbar": True,
        "show_warnings": False,
        "fdr_level": 0.01,
    },
    TSInterpolator: {"length": 10},
    RandomIntervalSpectralForest: {"n_estimators": 3, "acf_lag": 10, "min_interval": 5},
    SFA: {"return_pandas_data_series": True},
    ContractableBOSS: {"n_parameter_samples": 25, "max_ensemble_size": 5},
    TemporalDictionaryEnsemble: {
        "n_parameter_samples": 25,
        "max_ensemble_size": 5,
        "randomly_selected_params": 20,
    },
    TSFC: {"n_estimators": 3},
    ComposableTimeSeriesForestClassifier: {"n_estimators": 3},
    ComposableTimeSeriesForestRegressor: {"n_estimators": 3},
    SupervisedTimeSeriesForest: {"n_estimators": 3},
    CanonicalIntervalForest: {"n_estimators": 3},
    DrCIF: {"n_estimators": 3},
    HCrystalBallForecaster: {"model": HoltSmoothingWrapper()},
    BATS: {
        "use_box_cox": False,
        "use_trend": False,
        "use_damped_trend": False,
        "sp": [],
        "use_arma_errors": False,
        "n_jobs": 1,
    },
    TBATS: {
        "use_box_cox": False,
        "use_trend": False,
        "use_damped_trend": False,
        "sp": [],
        "use_arma_errors": False,
        "n_jobs": 1,
    },
    Prophet: {
        "n_changepoints": 0,
        "yearly_seasonality": False,
        "weekly_seasonality": False,
        "daily_seasonality": False,
        "uncertainty_samples": 1000,
        "verbose": False,
    },
    PartialAutoCorrelationTransformer: {"n_lags": 1},
    AutoCorrelationTransformer: {"n_lags": 1},
    Imputer: {"method": "mean"},
    HampelFilter: {"window_length": 3},
    OptionalPassthrough: {"transformer": BoxCoxTransformer(), "passthrough": True},
<<<<<<< HEAD
    ColumnwiseTransformer: {"transformer": Detrender()},
=======
    AggrDist: {"transformer": ScipyDist()},
>>>>>>> ebd8bbf0
    PyODAnnotator: {"estimator": ANOMALY_DETECTOR},
}

# We use estimator tags in addition to class hierarchies to further distinguish
# estimators into different categories. This is useful for defining and running
# common tests for estimators with the same tags.
VALID_ESTIMATOR_TAGS = tuple(ESTIMATOR_TAG_LIST)

# These methods should not change the state of the estimator, that is, they should
# not change fitted parameters or hyper-parameters. They are also the methods that
# "apply" the fitted estimator to data and useful for checking results.
NON_STATE_CHANGING_METHODS = (
    "predict",
    "predict_proba",
    "decision_function",
    "transform",
    "inverse_transform",
)

# The following gives a list of valid estimator base classes.
VALID_TRANSFORMER_TYPES = tuple(TRANSFORMER_MIXIN_LIST)

VALID_ESTIMATOR_BASE_TYPES = tuple(BASE_CLASS_LIST)

VALID_ESTIMATOR_TYPES = (
    BaseEstimator,
    *VALID_ESTIMATOR_BASE_TYPES,
    *VALID_TRANSFORMER_TYPES,
)

VALID_ESTIMATOR_BASE_TYPE_LOOKUP = BASE_CLASS_LOOKUP<|MERGE_RESOLUTION|>--- conflicted
+++ resolved
@@ -91,12 +91,10 @@
 from sktime.transformations.series.compose import OptionalPassthrough
 from sktime.transformations.series.outlier_detection import HampelFilter
 from sktime.transformations.series.boxcox import BoxCoxTransformer
-<<<<<<< HEAD
 from sktime.transformations.series.compose import ColumnwiseTransformer
-=======
 from sktime.dists_kernels.compose_tab_to_panel import AggrDist
 from sktime.dists_kernels.scipy_dist import ScipyDist
->>>>>>> ebd8bbf0
+
 
 # The following estimators currently do not pass all unit tests
 # What do they fail? ShapeDTW fails on 3d_numpy_input test, not set up for that
@@ -318,11 +316,8 @@
     Imputer: {"method": "mean"},
     HampelFilter: {"window_length": 3},
     OptionalPassthrough: {"transformer": BoxCoxTransformer(), "passthrough": True},
-<<<<<<< HEAD
     ColumnwiseTransformer: {"transformer": Detrender()},
-=======
     AggrDist: {"transformer": ScipyDist()},
->>>>>>> ebd8bbf0
     PyODAnnotator: {"estimator": ANOMALY_DETECTOR},
 }
 
