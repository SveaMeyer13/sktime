{
  "files": [
    "CONTRIBUTORS.md"
  ],
  "imageSize": 100,
  "contributorsPerLine": 7,
  "contributorsSortAlphabetically": true,
  "badgeTemplate": "[![All Contributors](https://img.shields.io/badge/all_contributors-<%= contributors.length %>-orange.svg)](#contributors)",
  "skipCi": true,
  "contributors": [
    {
      "login": "fkiraly",
      "name": "fkiraly",
      "avatar_url": "https://avatars1.githubusercontent.com/u/7985502?v=4",
      "profile": "https://github.com/fkiraly",
      "contributions": [
        "business",
        "doc",
        "design",
        "eventOrganizing",
        "financial",
        "fundingFinding",
        "ideas",
        "projectManagement",
        "question",
        "review",
        "talk"
      ]
    },
    {
      "login": "sajaysurya",
      "name": "Sajaysurya Ganesh",
      "avatar_url": "https://avatars2.githubusercontent.com/u/25329624?v=4",
      "profile": "https://sajay.online",
      "contributions": [
        "code",
        "doc",
        "design",
        "example",
        "ideas",
        "test",
        "tutorial"
      ]
    },
    {
      "login": "TonyBagnall",
      "name": "Tony Bagnall",
      "avatar_url": "https://avatars1.githubusercontent.com/u/9594042?v=4",
      "profile": "http://www.timeseriesclassification.com",
      "contributions": [
        "code",
        "business",
        "doc",
        "design",
        "eventOrganizing",
        "fundingFinding",
        "ideas",
        "projectManagement",
        "question",
        "review",
        "talk",
        "data"
      ]
    },
    {
      "login": "jasonlines",
      "name": "Jason Lines",
      "avatar_url": "https://avatars1.githubusercontent.com/u/38794632?v=4",
      "profile": "http://www.timeseriesclassification.com",
      "contributions": [
        "code",
        "business",
        "doc",
        "design",
        "eventOrganizing",
        "fundingFinding",
        "ideas",
        "projectManagement",
        "question",
        "review",
        "talk",
        "example"
      ]
    },
    {
      "login": "mloning",
      "name": "Markus Löning",
      "avatar_url": "https://avatars3.githubusercontent.com/u/21020482?v=4",
      "profile": "https://github.com/mloning",
      "contributions": [
        "code",
        "test",
        "maintenance",
        "platform",
        "review",
        "infra",
        "example",
        "bug",
        "tutorial",
        "business",
        "doc",
        "design",
        "eventOrganizing",
        "fundingFinding",
        "ideas",
        "projectManagement",
        "question",
        "talk",
        "mentoring",
        "video"
      ]
    },
    {
      "login": "goastler",
      "name": "George Oastler",
      "avatar_url": "https://avatars0.githubusercontent.com/u/7059456?v=4",
      "profile": "https://github.com/goastler",
      "contributions": [
        "code",
        "test",
        "platform",
        "example",
        "doc"
      ]
    },
    {
      "login": "ViktorKaz",
      "name": "ViktorKaz",
      "avatar_url": "https://avatars0.githubusercontent.com/u/33499138?v=4",
      "profile": "https://github.com/ViktorKaz",
      "contributions": [
        "code",
        "doc",
        "design"
      ]
    },
    {
      "login": "MatthewMiddlehurst",
      "name": "Matthew Middlehurst",
      "avatar_url": "https://avatars0.githubusercontent.com/u/25731235?v=4",
      "profile": "http://www.timeseriesclassification.com",
      "contributions": [
        "code",
        "doc",
        "test",
        "tutorial"
      ]
    },
    {
      "login": "jesellier",
      "name": "jesellier",
      "avatar_url": "https://avatars0.githubusercontent.com/u/51952076?v=4",
      "profile": "https://github.com/jesellier",
      "contributions": [
        "code"
      ]
    },
    {
      "login": "James-Large",
      "name": "James Large",
      "avatar_url": "https://avatars0.githubusercontent.com/u/44509982?v=4",
      "profile": "http://www.timeseriesclassification.com/",
      "contributions": [
        "code",
        "doc",
        "test",
        "infra",
        "maintenance"
      ]
    },
    {
      "login": "simone-pignotti",
      "name": "simone-pignotti",
      "avatar_url": "https://avatars1.githubusercontent.com/u/44410066?v=4",
      "profile": "https://github.com/simone-pignotti",
      "contributions": [
        "code",
        "bug"
      ]
    },
    {
      "login": "ClaudiaSanches",
      "name": "ClaudiaSanches",
      "avatar_url": "https://avatars3.githubusercontent.com/u/28742178?v=4",
      "profile": "https://github.com/ClaudiaSanches",
      "contributions": [
        "code",
        "test"
      ]
    },
    {
      "login": "aa25desh",
      "name": "aa25desh",
      "avatar_url": "https://avatars1.githubusercontent.com/u/29518290?v=4",
      "profile": "https://github.com/aa25desh",
      "contributions": [
        "code",
        "bug"
      ]
    },
    {
      "login": "matteogales",
      "name": "matteogales",
      "avatar_url": "https://avatars0.githubusercontent.com/u/9269326?v=4",
      "profile": "https://github.com/matteogales",
      "contributions": [
        "code",
        "design",
        "ideas"
      ]
    },
    {
      "login": "prockenschaub",
      "name": "Patrick Rockenschaub",
      "avatar_url": "https://avatars0.githubusercontent.com/u/15381732?v=4",
      "profile": "https://github.com/prockenschaub",
      "contributions": [
        "code",
        "design",
        "ideas",
        "test"
      ]
    },
    {
      "login": "dasgupsa",
      "name": "Saurabh Dasgupta",
      "avatar_url": "https://avatars2.githubusercontent.com/u/10398956?v=4",
      "profile": "https://github.com/dasgupsa",
      "contributions": [
        "code"
      ]
    },
    {
      "login": "angus924",
      "name": "angus924",
      "avatar_url": "https://avatars0.githubusercontent.com/u/55837131?v=4",
      "profile": "https://github.com/angus924",
      "contributions": [
        "code",
        "test",
        "tutorial"
      ]
    },
    {
      "login": "lnthach",
      "name": "Thach Le Nguyen",
      "avatar_url": "https://avatars0.githubusercontent.com/u/7788363?v=4",
      "profile": "https://github.com/lnthach",
      "contributions": [
        "code",
        "test"
      ]
    },
    {
      "login": "Ayushmaanseth",
      "name": "Ayushmaan Seth",
      "avatar_url": "https://avatars1.githubusercontent.com/u/29939762?v=4",
      "profile": "https://www.linkedin.com/in/ayushmaan-seth-4a96364a/",
      "contributions": [
        "code",
        "review",
        "test",
        "doc",
        "eventOrganizing",
        "tutorial"
      ]
    },
    {
      "login": "ninfueng",
      "name": "Ninnart Fuengfusin",
      "avatar_url": "https://avatars2.githubusercontent.com/u/28499769?v=4",
      "profile": "https://github.com/ninfueng",
      "contributions": [
        "code"
      ]
    },
    {
      "login": "big-o",
      "name": "big-o",
      "avatar_url": "https://avatars1.githubusercontent.com/u/1134151?v=4",
      "profile": "https://github.com/big-o",
      "contributions": [
        "code",
        "test",
        "design",
        "ideas",
        "review",
        "tutorial",
        "mentoring"
      ]
    },
    {
      "login": "Kludex",
      "name": "Marcelo Trylesinski",
      "avatar_url": "https://avatars3.githubusercontent.com/u/7353520?v=4",
      "profile": "http://marcelotryle.com",
      "contributions": [
        "doc"
      ]
    },
    {
      "login": "oleskiewicz",
      "name": "oleskiewicz",
      "avatar_url": "https://avatars1.githubusercontent.com/u/5682158?v=4",
      "profile": "https://github.com/oleskiewicz",
      "contributions": [
        "code",
        "doc",
        "test"
      ]
    },
    {
      "login": "dguijo",
      "name": "David Guijo Rubio",
      "avatar_url": "https://avatars1.githubusercontent.com/u/47889499?v=4",
      "profile": "http://www.uco.es/grupos/ayrna/index.php/es/publicaciones/articulos?publications_view_all=1&theses_view_all=0&projects_view_all=0&task=show&view=member&id=22",
      "contributions": [
        "code",
        "ideas"
      ]
    },
    {
      "login": "HYang1996",
      "name": "HYang1996",
      "avatar_url": "https://avatars0.githubusercontent.com/u/44179303?v=4",
      "profile": "https://github.com/HYang1996",
      "contributions": [
        "code",
        "test",
        "doc",
        "tutorial"
      ]
    },
    {
      "login": "Mo-Saif",
      "name": "Mohammed Saif Kazamel",
      "avatar_url": "https://avatars0.githubusercontent.com/u/27867617?v=4",
      "profile": "https://mo-saif.github.io/",
      "contributions": [
        "bug"
      ]
    },
    {
      "login": "abandus",
      "name": "abandus",
      "avatar_url": "https://avatars2.githubusercontent.com/u/46486474?v=4",
      "profile": "https://github.com/abandus",
      "contributions": [
        "ideas",
        "code"
      ]
    },
    {
      "login": "Pangoraw",
      "name": "Paul",
      "avatar_url": "https://avatars1.githubusercontent.com/u/9824244?v=4",
      "profile": "https://ber.gp",
      "contributions": [
        "doc"
      ]
    },
    {
      "login": "vedazeren",
      "name": "vedazeren",
      "avatar_url": "https://avatars3.githubusercontent.com/u/63582874?v=4",
      "profile": "https://github.com/vedazeren",
      "contributions": [
        "code",
        "test"
      ]
    },
    {
      "login": "hiqbal2",
      "name": "hiqbal2",
      "avatar_url": "https://avatars3.githubusercontent.com/u/10302415?v=4",
      "profile": "https://github.com/hiqbal2",
      "contributions": [
        "doc"
      ]
    },
    {
      "login": "btrtts",
      "name": "btrtts",
      "avatar_url": "https://avatars3.githubusercontent.com/u/66252156?v=4",
      "profile": "https://github.com/btrtts",
      "contributions": [
        "doc"
      ]
    },
    {
      "login": "marielledado",
      "name": "Marielle",
      "avatar_url": "https://avatars2.githubusercontent.com/u/13499809?v=4",
      "profile": "https://twitter.com/marielli",
      "contributions": [
        "doc",
        "code",
        "ideas"
      ]
    },
    {
      "login": "Cheukting",
      "name": "Cheuk Ting Ho",
      "avatar_url": "https://avatars1.githubusercontent.com/u/28761465?v=4",
      "profile": "http://cheuk.dev",
      "contributions": [
        "code"
      ]
    },
    {
      "login": "sophijka",
      "name": "sophijka",
      "avatar_url": "https://avatars2.githubusercontent.com/u/47450591?v=4",
      "profile": "https://github.com/sophijka",
      "contributions": [
        "doc",
        "maintenance"
      ]
    },
    {
      "login": "Quaterion",
      "name": "Quaterion",
      "avatar_url": "https://avatars2.githubusercontent.com/u/23200273?v=4",
      "profile": "https://github.com/Quaterion",
      "contributions": [
        "bug"
      ]
    },
    {
      "login": "ABostrom",
      "name": "Aaron Bostrom",
      "avatar_url": "https://avatars0.githubusercontent.com/u/9571933?v=4",
      "profile": "https://github.com/ABostrom",
      "contributions": [
        "code",
        "doc",
        "test",
        "mentoring"
      ]
    },
    {
      "login": "BandaSaiTejaReddy",
      "name": "BANDASAITEJAREDDY",
      "avatar_url": "https://avatars0.githubusercontent.com/u/31387911?v=4",
      "profile": "https://github.com/BandaSaiTejaReddy",
      "contributions": [
        "code",
        "doc"
      ]
    },
    {
      "login": "lynnssi",
      "name": "Alexandra Amidon",
      "avatar_url": "https://avatars2.githubusercontent.com/u/17050655?v=4",
      "profile": "https://medium.com/@alexandra.amidon",
      "contributions": [
        "blog",
        "doc",
        "ideas"
      ]
    },
    {
      "login": "chizzi25",
      "name": "chizzi25",
      "avatar_url": "https://avatars3.githubusercontent.com/u/67911243?v=4",
      "profile": "https://github.com/chizzi25",
      "contributions": [
        "blog"
      ]
    },
    {
      "login": "Piyush1729",
      "name": "Piyush1729",
      "avatar_url": "https://avatars2.githubusercontent.com/u/64950012?v=4",
      "profile": "https://github.com/Piyush1729",
      "contributions": [
        "code",
        "review"
      ]
    },
    {
      "login": "sri1419",
      "name": "sri1419",
      "avatar_url": "https://avatars2.githubusercontent.com/u/65078278?v=4",
      "profile": "https://github.com/sri1419",
      "contributions": [
        "code"
      ]
    },
    {
      "login": "patrickzib",
      "name": "Patrick Schäfer",
      "avatar_url": "https://avatars0.githubusercontent.com/u/7783034?v=4",
      "profile": "http://www2.informatik.hu-berlin.de/~schaefpa/",
      "contributions": [
        "code",
        "tutorial"
      ]
    },
    {
      "login": "akanz1",
      "name": "Andreas Kanz",
      "avatar_url": "https://avatars3.githubusercontent.com/u/51492342?v=4",
      "profile": "https://github.com/akanz1",
      "contributions": [
        "tutorial"
      ]
    },
    {
      "login": "brettkoonce",
      "name": "brett koonce",
      "avatar_url": "https://avatars2.githubusercontent.com/u/11281814?v=4",
      "profile": "https://github.com/brettkoonce",
      "contributions": [
        "doc"
      ]
    },
    {
      "login": "alwinw",
      "name": "Alwin",
      "avatar_url": "https://avatars3.githubusercontent.com/u/16846521?v=4",
      "profile": "https://github.com/alwinw",
      "contributions": [
        "doc",
        "code",
        "maintenance"
      ]
    },
    {
      "login": "kkoziara",
      "name": "kkoziara",
      "avatar_url": "https://avatars1.githubusercontent.com/u/4346849?v=4",
      "profile": "https://github.com/kkoziara",
      "contributions": [
        "code",
        "bug"
      ]
    },
    {
      "login": "evanmiller29",
      "name": "Evan Miller",
      "avatar_url": "https://avatars2.githubusercontent.com/u/8062590?v=4",
      "profile": "https://github.com/evanmiller29",
      "contributions": [
        "tutorial"
      ]
    },
    {
      "login": "krumeto",
      "name": "Krum Arnaudov",
      "avatar_url": "https://avatars3.githubusercontent.com/u/11272436?v=4",
      "profile": "https://github.com/krumeto",
      "contributions": [
        "bug",
        "code"
      ]
    },
    {
      "login": "martinagvilas",
      "name": "Martina G. Vilas",
      "avatar_url": "https://avatars2.githubusercontent.com/u/37339384?v=4",
      "profile": "https://github.com/martinagvilas",
      "contributions": [
        "review",
        "ideas"
      ]
    },
    {
      "login": "Emiliathewolf",
      "name": "Emilia Rose",
      "avatar_url": "https://avatars2.githubusercontent.com/u/22026218?v=4",
      "profile": "https://github.com/Emiliathewolf",
      "contributions": [
        "code",
        "test"
      ]
    },
    {
      "login": "AidenRushbrooke",
      "name": "AidenRushbrooke",
      "avatar_url": "https://avatars0.githubusercontent.com/u/72034940?v=4",
      "profile": "https://github.com/AidenRushbrooke",
      "contributions": [
        "code",
        "test"
      ]
    },
    {
      "login": "whackteachers",
      "name": "Jason Pong",
      "avatar_url": "https://avatars0.githubusercontent.com/u/33785383?v=4",
      "profile": "https://github.com/whackteachers",
      "contributions": [
        "code",
        "test"
      ]
    },
    {
      "login": "magittan",
      "name": "William Zheng",
      "avatar_url": "https://avatars0.githubusercontent.com/u/14024202?v=4",
      "profile": "https://github.com/magittan",
      "contributions": [
        "code",
        "test"
      ]
    },
    {
      "login": "huayicodes",
      "name": "Huayi Wei",
      "avatar_url": "https://avatars3.githubusercontent.com/u/22870735?v=4",
      "profile": "https://www.linkedin.com/in/huayiwei/",
      "contributions": [
        "tutorial"
      ]
    },
    {
      "login": "Multivin12",
      "name": "Multivin12",
      "avatar_url": "https://avatars3.githubusercontent.com/u/36476633?v=4",
      "profile": "https://github.com/Multivin12",
      "contributions": [
        "code",
        "test"
      ]
    },
    {
      "login": "davidbp",
      "name": "David Buchaca Prats",
      "avatar_url": "https://avatars3.githubusercontent.com/u/4223580?v=4",
      "profile": "https://github.com/davidbp",
      "contributions": [
        "code"
      ]
    },
    {
      "login": "SebasKoel",
      "name": "Sebastiaan Koel",
      "avatar_url": "https://avatars3.githubusercontent.com/u/66252156?v=4",
      "profile": "https://github.com/SebasKoel",
      "contributions": [
        "code",
        "doc"
      ]
    },
    {
      "login": "MarcoGorelli",
      "name": "Marco Gorelli",
      "avatar_url": "https://avatars2.githubusercontent.com/u/33491632?v=4",
      "profile": "https://github.com/MarcoGorelli",
      "contributions": [
        "infra"
      ]
    },
    {
      "login": "DmitriyValetov",
      "name": "Dmitriy Valetov",
      "avatar_url": "https://avatars0.githubusercontent.com/u/27976850?v=4",
      "profile": "https://github.com/DmitriyValetov",
      "contributions": [
        "code",
        "tutorial"
      ]
    },
    {
      "login": "vollmersj",
      "name": "vollmersj",
      "avatar_url": "https://avatars2.githubusercontent.com/u/12613127?v=4",
      "profile": "https://github.com/vollmersj",
      "contributions": [
        "doc"
      ]
    },
    {
      "login": "MichalChromcak",
      "name": "Michal Chromcak",
      "avatar_url": "https://avatars1.githubusercontent.com/u/12393430?v=4",
      "profile": "https://github.com/MichalChromcak",
      "contributions": [
        "code",
        "doc",
        "test",
        "tutorial"
      ]
    },
    {
      "login": "bmurdata",
      "name": "Brian Murphy",
      "avatar_url": "https://avatars2.githubusercontent.com/u/32182553?v=4",
      "profile": "https://bmurphyportfolio.netlify.com/",
      "contributions": [
        "doc"
      ]
    },
    {
      "login": "raishubham1",
      "name": "raishubham1",
      "avatar_url": "https://avatars3.githubusercontent.com/u/29356417?v=4",
      "profile": "https://github.com/raishubham1",
      "contributions": [
        "doc"
      ]
    },
    {
      "login": "ngupta23",
      "name": "Nikhil Gupta",
      "avatar_url": "https://avatars0.githubusercontent.com/u/33585645?v=4",
      "profile": "https://github.com/ngupta23",
      "contributions": [
        "code",
        "bug",
        "doc"
      ]
    },
    {
      "login": "aiwalter",
      "name": "Martin Walter",
      "avatar_url": "https://avatars0.githubusercontent.com/u/29627036?v=4",
      "profile": "https://www.linkedin.com/in/martin-walter-1a33b3114/",
      "contributions": [
        "code",
        "bug"
      ]
    },
    {
      "login": "afzal442",
      "name": "Afzal Ansari",
      "avatar_url": "https://avatars0.githubusercontent.com/u/11625672?v=4",
      "profile": "https://github.com/afzal442",
      "contributions": [
        "code",
        "doc"
      ]
    },
    {
      "login": "gracewgao",
      "name": "Grace Gao",
      "avatar_url": "https://avatars0.githubusercontent.com/u/38268331?v=4",
      "profile": "https://www.linkedin.com/in/gracewgao/",
      "contributions": [
        "code",
        "bug"
      ]
    },
    {
      "login": "utsavcoding",
      "name": "Utsav Kumar Tiwari",
      "avatar_url": "https://avatars3.githubusercontent.com/u/55446385?v=4",
      "profile": "https://github.com/utsavcoding",
      "contributions": [
        "code",
        "doc"
      ]
    },
    {
      "login": "tch",
      "name": "Tomasz Chodakowski",
      "avatar_url": "https://avatars3.githubusercontent.com/u/184076?v=4",
      "profile": "https://github.com/tch",
      "contributions": [
        "code",
        "doc",
        "bug"
      ]
    },
    {
      "login": "koralturkk",
      "name": "Kutay Koralturk",
      "avatar_url": "https://avatars2.githubusercontent.com/u/18037789?s=460&v=4",
      "profile": "https://github.com/koralturkk",
      "contributions": [
        "code",
        "bug"
      ]
    },
    {
      "login": "vnmabus",
      "name": "Carlos Ramos Carreño",
      "avatar_url": "https://avatars1.githubusercontent.com/u/2364173?v=4",
      "profile": "https://github.com/vnmabus",
      "contributions": [
        "doc"
      ]
    },
    {
      "login": "lpantano",
      "name": "Lorena Pantano",
      "avatar_url": "https://avatars2.githubusercontent.com/u/1621788?v=4",
      "profile": "http://lpantano.github.io/",
      "contributions": [
        "ideas"
      ]
    },
    {
      "login": "KirstieJane",
      "name": "Kirstie Whitaker",
      "avatar_url": "https://avatars1.githubusercontent.com/u/3626306?v=4",
      "profile": "https://whitakerlab.github.io/",
      "contributions": [
        "ideas",
        "fundingFinding"
      ]
    },
    {
      "login": "juanitorduz",
      "name": "Juan Orduz",
      "avatar_url": "https://avatars1.githubusercontent.com/u/22996444?v=4",
      "profile": "https://juanitorduz.github.io/",
      "contributions": [
        "tutorial",
        "doc"
      ]
    },
    {
      "login": "dhirschfeld",
      "name": "Dave Hirschfeld",
      "avatar_url": "https://avatars1.githubusercontent.com/u/881019?v=4",
      "profile": "https://dhirschfeld.github.io/",
      "contributions": [
        "infra"
      ]
    },
    {
      "login": "xuyxu",
      "name": "Yi-Xuan Xu",
      "avatar_url": "https://avatars2.githubusercontent.com/u/22359569?v=4",
      "profile": "https://github.com/xuyxu",
      "contributions": [
        "code",
        "test",
        "maintenance",
        "doc"
      ]
    },
    {
      "login": "vincent-nich12",
      "name": "vincent-nich12",
      "avatar_url": "https://avatars3.githubusercontent.com/u/36476633?v=4",
      "profile": "https://github.com/vincent-nich12",
      "contributions": [
        "code"
      ]
    },
    {
      "login": "hamzahiqb",
      "name": "hamzahiqb",
      "avatar_url": "https://avatars3.githubusercontent.com/u/10302415?v=4",
      "profile": "https://github.com/hamzahiqb",
      "contributions": [
        "infra"
      ]
    },
    {
      "login": "Hephaest",
      "name": "Miao Cai",
      "avatar_url": "https://avatars2.githubusercontent.com/u/37981444?v=4",
      "profile": "https://github.com/Hephaest",
      "contributions": [
        "bug",
        "code"
      ]
    },
    {
      "login": "RNKuhns",
      "name": "Ryan Kuhns",
      "avatar_url": "https://avatars0.githubusercontent.com/u/26907244?v=4",
      "profile": "https://github.com/rnkuhns",
      "contributions": [
        "code",
        "doc",
        "tutorial"
      ]
    },
    {
      "login": "pabworks",
      "name": "pabworks",
      "avatar_url": "https://avatars.githubusercontent.com/u/32725127?v=4",
      "profile": "https://github.com/pabworks",
      "contributions": [
        "code",
        "test"
      ]
    },
    {
      "login": "ayan-biswas0412",
      "name": "AYAN BISWAS",
      "avatar_url": "https://avatars.githubusercontent.com/u/52851184?v=4",
      "profile": "https://github.com/ayan-biswas0412",
      "contributions": [
        "code"
      ]
    },
    {
      "login": "Lovkush-A",
      "name": "Lovkush",
      "avatar_url": "https://avatars.githubusercontent.com/u/25344832?v=4",
      "profile": "https://github.com/Lovkush-A",
      "contributions": [
        "code",
        "test"
      ]
    },
    {
      "login": "luiszugasti",
      "name": "Luis Zugasti",
      "avatar_url": "https://avatars.githubusercontent.com/u/11198457?s=460&u=0645b72683e491824aca16db9702f1d3eb990389&v=4",
      "profile": "https://github.com/luiszugasti",
      "contributions": [
        "doc"
      ]
    },
    {
      "login": "kanand77",
      "name": "Kavin Anand",
      "avatar_url": "https://avatars.githubusercontent.com/kanand77",
      "profile": "https://github.com/kanand77",
      "contributions": [
        "doc"
      ]
    },
    {
      "login": "dsherry",
      "name": "Dylan Sherry",
      "avatar_url": "https://avatars.githubusercontent.com/dsherry",
      "profile": "https://github.com/dsherry",
      "contributions": [
        "infra"
      ]
    },
    {
      "login": "kachayev",
      "name": "Oleksii Kachaiev",
      "avatar_url": "https://avatars.githubusercontent.com/u/485647?v=4",
      "profile": "https://github.com/kachayev",
      "contributions": [
        "code",
        "test"
      ]
    },
    {
      "login": "Ifeanyi30",
      "name": "Ifeanyi30",
      "avatar_url": "https://avatars.githubusercontent.com/u/49926145?v=4",
      "profile": "https://github.com/Ifeanyi30",
      "contributions": [
        "code"
      ]
    },
    {
      "login": "jschemm",
      "name": "jschemm",
      "avatar_url": "https://avatars.githubusercontent.com/u/81151346?v=4",
      "profile": "https://github.com/jschemm",
      "contributions": [
        "code"
      ]
    },
    {
      "login": "aaronreidsmith",
      "name": "Aaron Smith",
      "avatar_url": "https://avatars.githubusercontent.com/u/21350310?v=4",
      "profile": "https://github.com/aaronreidsmith",
      "contributions": [
        "code"
      ]
    },
    {
      "login": "ltsaprounis",
      "name": "Leonidas Tsaprounis",
      "avatar_url": "https://avatars.githubusercontent.com/u/64217214?v=4",
      "profile": "https://github.com/ltsaprounis",
      "contributions": [
        "code",
        "bug"
      ]
    },
    {
      "login": "GuzalBulatova",
      "name": "Guzal Bulatova",
      "avatar_url": "https://avatars.githubusercontent.com/GuzalBulatova",
      "profile": "https://github.com/GuzalBulatova",
      "contributions": [
        "code",
        "test"
      ]
    },
    {
      "login": "satya-pattnaik",
      "name": "Satya Prakash Pattnaik",
      "avatar_url": "https://avatars.githubusercontent.com/u/22102468?v=4",
      "profile": "https://www.linkedin.com/in/satya-pattnaik-77a430144/",
      "contributions": [
        "doc"
      ]
    },
    {
      "login": "yashlamba",
      "name": "Yash Lamba",
      "avatar_url": "https://avatars.githubusercontent.com/u/44164398?v=4",
      "profile": "https://github.com/yashlamba",
      "contributions": [
        "code"
      ]
    },
    {
<<<<<<< HEAD
      "login": "chrisholder",
      "name": "Christopher Holder",
      "avatar_url": "https://avatars.githubusercontent.com/u/4674372?s=400&u=159e0ee961a290e3a0b9d20434d98439ade6adbc&v=4",
      "profile": "https://github.com/chrisholder",
      "contributions": [
        "clustering"
=======
      "login": "ckastner",
      "name": "Christian Kastner",
      "avatar_url": "https://avatars.githubusercontent.com/u/15859947?v=4",
      "profile": "https://github.com/ckastner",
      "contributions": [
        "code",
        "bug",
>>>>>>> 013aaf1b
      ]
    },
  ],
  "projectName": "sktime",
  "projectOwner": "alan-turing-institute",
  "repoType": "github",
  "repoHost": "https://github.com",
  "commitConvention": "none"
}<|MERGE_RESOLUTION|>--- conflicted
+++ resolved
@@ -1003,22 +1003,22 @@
       ]
     },
     {
-<<<<<<< HEAD
+      "login": "ckastner",
+      "name": "Christian Kastner",
+      "avatar_url": "https://avatars.githubusercontent.com/u/15859947?v=4",
+      "profile": "https://github.com/ckastner",
+      "contributions": [
+        "code",
+        "bug",
+      ]
+    },
+    {
       "login": "chrisholder",
       "name": "Christopher Holder",
       "avatar_url": "https://avatars.githubusercontent.com/u/4674372?s=400&u=159e0ee961a290e3a0b9d20434d98439ade6adbc&v=4",
       "profile": "https://github.com/chrisholder",
       "contributions": [
         "clustering"
-=======
-      "login": "ckastner",
-      "name": "Christian Kastner",
-      "avatar_url": "https://avatars.githubusercontent.com/u/15859947?v=4",
-      "profile": "https://github.com/ckastner",
-      "contributions": [
-        "code",
-        "bug",
->>>>>>> 013aaf1b
       ]
     },
   ],
