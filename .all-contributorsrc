{
  "files": [
    "CONTRIBUTORS.md"
  ],
  "imageSize": 100,
  "contributorsPerLine": 7,
  "contributorsSortAlphabetically": true,
  "badgeTemplate": "[![All Contributors](https://img.shields.io/badge/all_contributors-<%= contributors.length %>-orange.svg)](#contributors)",
  "skipCi": true,
  "contributors": [
    {
      "login": "fkiraly",
      "name": "fkiraly",
      "avatar_url": "https://avatars1.githubusercontent.com/u/7985502?v=4",
      "profile": "https://github.com/fkiraly",
      "contributions": [
        "business",
        "doc",
        "design",
        "eventOrganizing",
        "financial",
        "fundingFinding",
        "ideas",
        "projectManagement",
        "question",
        "review",
        "talk"
      ]
    },
    {
      "login": "sajaysurya",
      "name": "Sajaysurya Ganesh",
      "avatar_url": "https://avatars2.githubusercontent.com/u/25329624?v=4",
      "profile": "https://sajay.online",
      "contributions": [
        "code",
        "doc",
        "design",
        "example",
        "ideas",
        "test",
        "tutorial"
      ]
    },
    {
      "login": "TonyBagnall",
      "name": "Tony Bagnall",
      "avatar_url": "https://avatars1.githubusercontent.com/u/9594042?v=4",
      "profile": "http://www.timeseriesclassification.com",
      "contributions": [
        "code",
        "business",
        "doc",
        "design",
        "eventOrganizing",
        "fundingFinding",
        "ideas",
        "projectManagement",
        "question",
        "review",
        "talk",
        "data"
      ]
    },
    {
      "login": "jasonlines",
      "name": "Jason Lines",
      "avatar_url": "https://avatars1.githubusercontent.com/u/38794632?v=4",
      "profile": "http://www.timeseriesclassification.com",
      "contributions": [
        "code",
        "business",
        "doc",
        "design",
        "eventOrganizing",
        "fundingFinding",
        "ideas",
        "projectManagement",
        "question",
        "review",
        "talk",
        "example"
      ]
    },
    {
      "login": "mloning",
      "name": "Markus Löning",
      "avatar_url": "https://avatars3.githubusercontent.com/u/21020482?v=4",
      "profile": "https://github.com/mloning",
      "contributions": [
        "code",
        "test",
        "maintenance",
        "platform",
        "review",
        "infra",
        "example",
        "bug",
        "tutorial",
        "business",
        "doc",
        "design",
        "eventOrganizing",
        "fundingFinding",
        "ideas",
        "projectManagement",
        "question",
        "talk",
        "mentoring",
        "video"
      ]
    },
    {
      "login": "goastler",
      "name": "George Oastler",
      "avatar_url": "https://avatars0.githubusercontent.com/u/7059456?v=4",
      "profile": "https://github.com/goastler",
      "contributions": [
        "code",
        "test",
        "platform",
        "example",
        "doc"
      ]
    },
    {
      "login": "ViktorKaz",
      "name": "ViktorKaz",
      "avatar_url": "https://avatars0.githubusercontent.com/u/33499138?v=4",
      "profile": "https://github.com/ViktorKaz",
      "contributions": [
        "code",
        "doc",
        "design"
      ]
    },
    {
      "login": "MatthewMiddlehurst",
      "name": "Matthew Middlehurst",
      "avatar_url": "https://avatars0.githubusercontent.com/u/25731235?v=4",
      "profile": "http://www.timeseriesclassification.com",
      "contributions": [
        "code",
        "doc",
        "test",
        "tutorial"
      ]
    },
    {
      "login": "jesellier",
      "name": "jesellier",
      "avatar_url": "https://avatars0.githubusercontent.com/u/51952076?v=4",
      "profile": "https://github.com/jesellier",
      "contributions": [
        "code"
      ]
    },
    {
      "login": "James-Large",
      "name": "James Large",
      "avatar_url": "https://avatars0.githubusercontent.com/u/44509982?v=4",
      "profile": "http://www.timeseriesclassification.com/",
      "contributions": [
        "code",
        "doc",
        "test",
        "infra",
        "maintenance"
      ]
    },
    {
      "login": "simone-pignotti",
      "name": "simone-pignotti",
      "avatar_url": "https://avatars1.githubusercontent.com/u/44410066?v=4",
      "profile": "https://github.com/simone-pignotti",
      "contributions": [
        "code",
        "bug"
      ]
    },
    {
      "login": "ClaudiaSanches",
      "name": "ClaudiaSanches",
      "avatar_url": "https://avatars3.githubusercontent.com/u/28742178?v=4",
      "profile": "https://github.com/ClaudiaSanches",
      "contributions": [
        "code",
        "test"
      ]
    },
    {
      "login": "aa25desh",
      "name": "aa25desh",
      "avatar_url": "https://avatars1.githubusercontent.com/u/29518290?v=4",
      "profile": "https://github.com/aa25desh",
      "contributions": [
        "code",
        "bug"
      ]
    },
    {
      "login": "matteogales",
      "name": "matteogales",
      "avatar_url": "https://avatars0.githubusercontent.com/u/9269326?v=4",
      "profile": "https://github.com/matteogales",
      "contributions": [
        "code",
        "design",
        "ideas"
      ]
    },
    {
      "login": "prockenschaub",
      "name": "Patrick Rockenschaub",
      "avatar_url": "https://avatars0.githubusercontent.com/u/15381732?v=4",
      "profile": "https://github.com/prockenschaub",
      "contributions": [
        "code",
        "design",
        "ideas",
        "test"
      ]
    },
    {
      "login": "dasgupsa",
      "name": "Saurabh Dasgupta",
      "avatar_url": "https://avatars2.githubusercontent.com/u/10398956?v=4",
      "profile": "https://github.com/dasgupsa",
      "contributions": [
        "code"
      ]
    },
    {
      "login": "angus924",
      "name": "angus924",
      "avatar_url": "https://avatars0.githubusercontent.com/u/55837131?v=4",
      "profile": "https://github.com/angus924",
      "contributions": [
        "code",
        "test",
        "tutorial"
      ]
    },
    {
      "login": "lnthach",
      "name": "Thach Le Nguyen",
      "avatar_url": "https://avatars0.githubusercontent.com/u/7788363?v=4",
      "profile": "https://github.com/lnthach",
      "contributions": [
        "code",
        "test"
      ]
    },
    {
      "login": "Ayushmaanseth",
      "name": "Ayushmaan Seth",
      "avatar_url": "https://avatars1.githubusercontent.com/u/29939762?v=4",
      "profile": "https://www.linkedin.com/in/ayushmaan-seth-4a96364a/",
      "contributions": [
        "code",
        "review",
        "test",
        "doc",
        "eventOrganizing",
        "tutorial"
      ]
    },
    {
      "login": "ninfueng",
      "name": "Ninnart Fuengfusin",
      "avatar_url": "https://avatars2.githubusercontent.com/u/28499769?v=4",
      "profile": "https://github.com/ninfueng",
      "contributions": [
        "code"
      ]
    },
    {
      "login": "big-o",
      "name": "big-o",
      "avatar_url": "https://avatars1.githubusercontent.com/u/1134151?v=4",
      "profile": "https://github.com/big-o",
      "contributions": [
        "code",
        "test",
        "design",
        "ideas",
        "review",
        "tutorial",
        "mentoring"
      ]
    },
    {
      "login": "Kludex",
      "name": "Marcelo Trylesinski",
      "avatar_url": "https://avatars3.githubusercontent.com/u/7353520?v=4",
      "profile": "http://marcelotryle.com",
      "contributions": [
        "doc"
      ]
    },
    {
      "login": "oleskiewicz",
      "name": "oleskiewicz",
      "avatar_url": "https://avatars1.githubusercontent.com/u/5682158?v=4",
      "profile": "https://github.com/oleskiewicz",
      "contributions": [
        "code",
        "doc",
        "test"
      ]
    },
    {
      "login": "dguijo",
      "name": "David Guijo Rubio",
      "avatar_url": "https://avatars1.githubusercontent.com/u/47889499?v=4",
      "profile": "http://www.uco.es/grupos/ayrna/index.php/es/publicaciones/articulos?publications_view_all=1&theses_view_all=0&projects_view_all=0&task=show&view=member&id=22",
      "contributions": [
        "code",
        "ideas"
      ]
    },
    {
      "login": "HYang1996",
      "name": "HYang1996",
      "avatar_url": "https://avatars0.githubusercontent.com/u/44179303?v=4",
      "profile": "https://github.com/HYang1996",
      "contributions": [
        "code",
        "test",
        "doc",
        "tutorial"
      ]
    },
    {
      "login": "Mo-Saif",
      "name": "Mohammed Saif Kazamel",
      "avatar_url": "https://avatars0.githubusercontent.com/u/27867617?v=4",
      "profile": "https://mo-saif.github.io/",
      "contributions": [
        "bug"
      ]
    },
    {
      "login": "abandus",
      "name": "abandus",
      "avatar_url": "https://avatars2.githubusercontent.com/u/46486474?v=4",
      "profile": "https://github.com/abandus",
      "contributions": [
        "ideas",
        "code"
      ]
    },
    {
      "login": "Pangoraw",
      "name": "Paul",
      "avatar_url": "https://avatars1.githubusercontent.com/u/9824244?v=4",
      "profile": "https://ber.gp",
      "contributions": [
        "doc"
      ]
    },
    {
      "login": "vedazeren",
      "name": "vedazeren",
      "avatar_url": "https://avatars3.githubusercontent.com/u/63582874?v=4",
      "profile": "https://github.com/vedazeren",
      "contributions": [
        "code",
        "test"
      ]
    },
    {
      "login": "hiqbal2",
      "name": "hiqbal2",
      "avatar_url": "https://avatars3.githubusercontent.com/u/10302415?v=4",
      "profile": "https://github.com/hiqbal2",
      "contributions": [
        "doc"
      ]
    },
    {
      "login": "btrtts",
      "name": "btrtts",
      "avatar_url": "https://avatars3.githubusercontent.com/u/66252156?v=4",
      "profile": "https://github.com/btrtts",
      "contributions": [
        "doc"
      ]
    },
    {
      "login": "marielledado",
      "name": "Marielle",
      "avatar_url": "https://avatars2.githubusercontent.com/u/13499809?v=4",
      "profile": "https://twitter.com/marielli",
      "contributions": [
        "doc",
        "code",
        "ideas"
      ]
    },
    {
      "login": "Cheukting",
      "name": "Cheuk Ting Ho",
      "avatar_url": "https://avatars1.githubusercontent.com/u/28761465?v=4",
      "profile": "http://cheuk.dev",
      "contributions": [
        "code"
      ]
    },
    {
      "login": "sophijka",
      "name": "sophijka",
      "avatar_url": "https://avatars2.githubusercontent.com/u/47450591?v=4",
      "profile": "https://github.com/sophijka",
      "contributions": [
        "doc",
        "maintenance"
      ]
    },
    {
      "login": "Quaterion",
      "name": "Quaterion",
      "avatar_url": "https://avatars2.githubusercontent.com/u/23200273?v=4",
      "profile": "https://github.com/Quaterion",
      "contributions": [
        "bug"
      ]
    },
    {
      "login": "ABostrom",
      "name": "Aaron Bostrom",
      "avatar_url": "https://avatars0.githubusercontent.com/u/9571933?v=4",
      "profile": "https://github.com/ABostrom",
      "contributions": [
        "code",
        "doc",
        "test",
        "mentoring"
      ]
    },
    {
      "login": "BandaSaiTejaReddy",
      "name": "BANDASAITEJAREDDY",
      "avatar_url": "https://avatars0.githubusercontent.com/u/31387911?v=4",
      "profile": "https://github.com/BandaSaiTejaReddy",
      "contributions": [
        "code",
        "doc"
      ]
    },
    {
      "login": "lynnssi",
      "name": "Alexandra Amidon",
      "avatar_url": "https://avatars2.githubusercontent.com/u/17050655?v=4",
      "profile": "https://medium.com/@alexandra.amidon",
      "contributions": [
        "blog",
        "doc",
        "ideas"
      ]
    },
    {
      "login": "chizzi25",
      "name": "chizzi25",
      "avatar_url": "https://avatars3.githubusercontent.com/u/67911243?v=4",
      "profile": "https://github.com/chizzi25",
      "contributions": [
        "blog"
      ]
    },
    {
      "login": "Piyush1729",
      "name": "Piyush1729",
      "avatar_url": "https://avatars2.githubusercontent.com/u/64950012?v=4",
      "profile": "https://github.com/Piyush1729",
      "contributions": [
        "code",
        "review"
      ]
    },
    {
      "login": "sri1419",
      "name": "sri1419",
      "avatar_url": "https://avatars2.githubusercontent.com/u/65078278?v=4",
      "profile": "https://github.com/sri1419",
      "contributions": [
        "code"
      ]
    },
    {
      "login": "patrickzib",
      "name": "Patrick Schäfer",
      "avatar_url": "https://avatars0.githubusercontent.com/u/7783034?v=4",
      "profile": "http://www2.informatik.hu-berlin.de/~schaefpa/",
      "contributions": [
        "code",
        "tutorial"
      ]
    },
    {
      "login": "akanz1",
      "name": "Andreas Kanz",
      "avatar_url": "https://avatars3.githubusercontent.com/u/51492342?v=4",
      "profile": "https://github.com/akanz1",
      "contributions": [
        "tutorial"
      ]
    },
    {
      "login": "brettkoonce",
      "name": "brett koonce",
      "avatar_url": "https://avatars2.githubusercontent.com/u/11281814?v=4",
      "profile": "https://github.com/brettkoonce",
      "contributions": [
        "doc"
      ]
    },
    {
      "login": "alwinw",
      "name": "Alwin",
      "avatar_url": "https://avatars3.githubusercontent.com/u/16846521?v=4",
      "profile": "https://github.com/alwinw",
      "contributions": [
        "doc",
        "code",
        "maintenance"
      ]
    },
    {
      "login": "kkoziara",
      "name": "kkoziara",
      "avatar_url": "https://avatars1.githubusercontent.com/u/4346849?v=4",
      "profile": "https://github.com/kkoziara",
      "contributions": [
        "code",
        "bug"
      ]
    },
    {
      "login": "evanmiller29",
      "name": "Evan Miller",
      "avatar_url": "https://avatars2.githubusercontent.com/u/8062590?v=4",
      "profile": "https://github.com/evanmiller29",
      "contributions": [
        "tutorial"
      ]
    },
    {
      "login": "krumeto",
      "name": "Krum Arnaudov",
      "avatar_url": "https://avatars3.githubusercontent.com/u/11272436?v=4",
      "profile": "https://github.com/krumeto",
      "contributions": [
        "bug",
        "code"
      ]
    },
    {
      "login": "martinagvilas",
      "name": "Martina G. Vilas",
      "avatar_url": "https://avatars2.githubusercontent.com/u/37339384?v=4",
      "profile": "https://github.com/martinagvilas",
      "contributions": [
        "review",
        "ideas"
      ]
    },
    {
      "login": "Emiliathewolf",
      "name": "Emilia Rose",
      "avatar_url": "https://avatars2.githubusercontent.com/u/22026218?v=4",
      "profile": "https://github.com/Emiliathewolf",
      "contributions": [
        "code",
        "test"
      ]
    },
    {
      "login": "AidenRushbrooke",
      "name": "AidenRushbrooke",
      "avatar_url": "https://avatars0.githubusercontent.com/u/72034940?v=4",
      "profile": "https://github.com/AidenRushbrooke",
      "contributions": [
        "code",
        "test"
      ]
    },
    {
      "login": "whackteachers",
      "name": "Jason Pong",
      "avatar_url": "https://avatars0.githubusercontent.com/u/33785383?v=4",
      "profile": "https://github.com/whackteachers",
      "contributions": [
        "code",
        "test"
      ]
    },
    {
      "login": "magittan",
      "name": "William Zheng",
      "avatar_url": "https://avatars0.githubusercontent.com/u/14024202?v=4",
      "profile": "https://github.com/magittan",
      "contributions": [
        "code",
        "test"
      ]
    },
    {
      "login": "huayicodes",
      "name": "Huayi Wei",
      "avatar_url": "https://avatars3.githubusercontent.com/u/22870735?v=4",
      "profile": "https://www.linkedin.com/in/huayiwei/",
      "contributions": [
        "tutorial"
      ]
    },
    {
      "login": "Multivin12",
      "name": "Multivin12",
      "avatar_url": "https://avatars3.githubusercontent.com/u/36476633?v=4",
      "profile": "https://github.com/Multivin12",
      "contributions": [
        "code",
        "test"
      ]
    },
    {
      "login": "davidbp",
      "name": "David Buchaca Prats",
      "avatar_url": "https://avatars3.githubusercontent.com/u/4223580?v=4",
      "profile": "https://github.com/davidbp",
      "contributions": [
        "code"
      ]
    },
    {
      "login": "SebasKoel",
      "name": "Sebastiaan Koel",
      "avatar_url": "https://avatars3.githubusercontent.com/u/66252156?v=4",
      "profile": "https://github.com/SebasKoel",
      "contributions": [
        "code",
        "doc"
      ]
    },
    {
      "login": "MarcoGorelli",
      "name": "Marco Gorelli",
      "avatar_url": "https://avatars2.githubusercontent.com/u/33491632?v=4",
      "profile": "https://github.com/MarcoGorelli",
      "contributions": [
        "infra"
      ]
    },
    {
      "login": "DmitriyValetov",
      "name": "Dmitriy Valetov",
      "avatar_url": "https://avatars0.githubusercontent.com/u/27976850?v=4",
      "profile": "https://github.com/DmitriyValetov",
      "contributions": [
        "code",
        "tutorial"
      ]
    },
    {
      "login": "vollmersj",
      "name": "vollmersj",
      "avatar_url": "https://avatars2.githubusercontent.com/u/12613127?v=4",
      "profile": "https://github.com/vollmersj",
      "contributions": [
        "doc"
      ]
    },
    {
      "login": "MichalChromcak",
      "name": "Michal Chromcak",
      "avatar_url": "https://avatars1.githubusercontent.com/u/12393430?v=4",
      "profile": "https://github.com/MichalChromcak",
      "contributions": [
        "code",
        "doc",
        "test",
        "tutorial"
      ]
    },
    {
      "login": "bmurdata",
      "name": "Brian Murphy",
      "avatar_url": "https://avatars2.githubusercontent.com/u/32182553?v=4",
      "profile": "https://bmurphyportfolio.netlify.com/",
      "contributions": [
        "doc"
      ]
    },
    {
      "login": "raishubham1",
      "name": "raishubham1",
      "avatar_url": "https://avatars3.githubusercontent.com/u/29356417?v=4",
      "profile": "https://github.com/raishubham1",
      "contributions": [
        "doc"
      ]
    },
    {
      "login": "ngupta23",
      "name": "Nikhil Gupta",
      "avatar_url": "https://avatars0.githubusercontent.com/u/33585645?v=4",
      "profile": "https://github.com/ngupta23",
      "contributions": [
        "code",
        "bug",
        "doc"
      ]
    },
    {
      "login": "aiwalter",
      "name": "Martin Walter",
      "avatar_url": "https://avatars0.githubusercontent.com/u/29627036?v=4",
      "profile": "https://www.linkedin.com/in/martin-walter-1a33b3114/",
      "contributions": [
        "code",
        "bug"
      ]
    },
    {
      "login": "afzal442",
      "name": "Afzal Ansari",
      "avatar_url": "https://avatars0.githubusercontent.com/u/11625672?v=4",
      "profile": "https://github.com/afzal442",
      "contributions": [
        "code",
        "doc"
      ]
    },
    {
      "login": "gracewgao",
      "name": "Grace Gao",
      "avatar_url": "https://avatars0.githubusercontent.com/u/38268331?v=4",
      "profile": "https://www.linkedin.com/in/gracewgao/",
      "contributions": [
        "code",
        "bug"
      ]
    },
    {
      "login": "utsavcoding",
      "name": "Utsav Kumar Tiwari",
      "avatar_url": "https://avatars3.githubusercontent.com/u/55446385?v=4",
      "profile": "https://github.com/utsavcoding",
      "contributions": [
        "code",
        "doc"
      ]
    },
    {
      "login": "tch",
      "name": "Tomasz Chodakowski",
      "avatar_url": "https://avatars3.githubusercontent.com/u/184076?v=4",
      "profile": "https://github.com/tch",
      "contributions": [
        "code",
        "doc",
        "bug"
      ]
    },
    {
      "login": "koralturkk",
      "name": "Kutay Koralturk",
      "avatar_url": "https://avatars2.githubusercontent.com/u/18037789?s=460&v=4",
      "profile": "https://github.com/koralturkk",
      "contributions": [
        "code",
        "bug"
      ]
    },
    {
      "login": "vnmabus",
      "name": "Carlos Ramos Carreño",
      "avatar_url": "https://avatars1.githubusercontent.com/u/2364173?v=4",
      "profile": "https://github.com/vnmabus",
      "contributions": [
        "doc"
      ]
    },
    {
      "login": "lpantano",
      "name": "Lorena Pantano",
      "avatar_url": "https://avatars2.githubusercontent.com/u/1621788?v=4",
      "profile": "http://lpantano.github.io/",
      "contributions": [
        "ideas"
      ]
    },
    {
      "login": "KirstieJane",
      "name": "Kirstie Whitaker",
      "avatar_url": "https://avatars1.githubusercontent.com/u/3626306?v=4",
      "profile": "https://whitakerlab.github.io/",
      "contributions": [
        "ideas",
        "fundingFinding"
      ]
    },
    {
      "login": "juanitorduz",
      "name": "Juan Orduz",
      "avatar_url": "https://avatars1.githubusercontent.com/u/22996444?v=4",
      "profile": "https://juanitorduz.github.io/",
      "contributions": [
        "tutorial",
        "doc"
      ]
    },
    {
      "login": "dhirschfeld",
      "name": "Dave Hirschfeld",
      "avatar_url": "https://avatars1.githubusercontent.com/u/881019?v=4",
      "profile": "https://dhirschfeld.github.io/",
      "contributions": [
        "infra"
      ]
    },
    {
      "login": "xuyxu",
      "name": "Yi-Xuan Xu",
      "avatar_url": "https://avatars2.githubusercontent.com/u/22359569?v=4",
      "profile": "https://github.com/xuyxu",
      "contributions": [
        "code",
        "test",
        "maintenance",
        "doc"
      ]
    },
    {
      "login": "vincent-nich12",
      "name": "vincent-nich12",
      "avatar_url": "https://avatars3.githubusercontent.com/u/36476633?v=4",
      "profile": "https://github.com/vincent-nich12",
      "contributions": [
        "code"
      ]
    },
    {
      "login": "hamzahiqb",
      "name": "hamzahiqb",
      "avatar_url": "https://avatars3.githubusercontent.com/u/10302415?v=4",
      "profile": "https://github.com/hamzahiqb",
      "contributions": [
        "infra"
      ]
    },
    {
      "login": "Hephaest",
      "name": "Miao Cai",
      "avatar_url": "https://avatars2.githubusercontent.com/u/37981444?v=4",
      "profile": "https://github.com/Hephaest",
      "contributions": [
        "bug",
        "code"
      ]
    },
    {
      "login": "RNKuhns",
      "name": "Ryan Kuhns",
      "avatar_url": "https://avatars0.githubusercontent.com/u/26907244?v=4",
      "profile": "https://github.com/rnkuhns",
      "contributions": [
        "code",
        "doc",
        "tutorial"
      ]
    },
    {
      "login": "pabworks",
      "name": "pabworks",
      "avatar_url": "https://avatars.githubusercontent.com/u/32725127?v=4",
      "profile": "https://github.com/pabworks",
      "contributions": [
        "code",
        "test"
      ]
    },
    {
      "login": "ayan-biswas0412",
      "name": "AYAN BISWAS",
      "avatar_url": "https://avatars.githubusercontent.com/u/52851184?v=4",
      "profile": "https://github.com/ayan-biswas0412",
      "contributions": [
        "code"
      ]
    },
    {
      "login": "Lovkush-A",
      "name": "Lovkush",
      "avatar_url": "https://avatars.githubusercontent.com/u/25344832?v=4",
      "profile": "https://github.com/Lovkush-A",
      "contributions": [
        "code",
        "test"
      ]
    },
    {
      "login": "luiszugasti",
      "name": "Luis Zugasti",
      "avatar_url": "https://avatars.githubusercontent.com/u/11198457?s=460&u=0645b72683e491824aca16db9702f1d3eb990389&v=4",
      "profile": "https://github.com/luiszugasti",
      "contributions": [
        "doc"
      ]
    },
    {
      "login": "kanand77",
      "name": "Kavin Anand",
      "avatar_url": "https://avatars.githubusercontent.com/kanand77",
      "profile": "https://github.com/kanand77",
      "contributions": [
        "doc"
      ]
    },
    {
      "login": "dsherry",
      "name": "Dylan Sherry",
      "avatar_url": "https://avatars.githubusercontent.com/dsherry",
      "profile": "https://github.com/dsherry",
      "contributions": [
        "infra"
      ]
    },
    {
      "login": "kachayev",
      "name": "Oleksii Kachaiev",
      "avatar_url": "https://avatars.githubusercontent.com/u/485647?v=4",
      "profile": "https://github.com/kachayev",
      "contributions": [
        "code",
        "test"
      ]
    },
    {
      "login": "Ifeanyi30",
      "name": "Ifeanyi30",
      "avatar_url": "https://avatars.githubusercontent.com/u/49926145?v=4",
      "profile": "https://github.com/Ifeanyi30",
      "contributions": [
        "code"
      ]
    },
    {
      "login": "jschemm",
      "name": "jschemm",
      "avatar_url": "https://avatars.githubusercontent.com/u/81151346?v=4",
      "profile": "https://github.com/jschemm",
      "contributions": [
        "code"
      ]
    },
    {
      "login": "aaronreidsmith",
      "name": "Aaron Smith",
      "avatar_url": "https://avatars.githubusercontent.com/u/21350310?v=4",
      "profile": "https://github.com/aaronreidsmith",
      "contributions": [
        "code"
      ]
    },
    {
      "login": "ltsaprounis",
      "name": "Leonidas Tsaprounis",
      "avatar_url": "https://avatars.githubusercontent.com/u/64217214?v=4",
      "profile": "https://github.com/ltsaprounis",
      "contributions": [
        "code",
        "bug"
      ]
    },
    {
      "login": "GuzalBulatova",
      "name": "Guzal Bulatova",
      "avatar_url": "https://avatars.githubusercontent.com/GuzalBulatova",
      "profile": "https://github.com/GuzalBulatova",
      "contributions": [
        "code",
        "test"
      ]
    },
    {
      "login": "satya-pattnaik",
      "name": "Satya Prakash Pattnaik",
      "avatar_url": "https://avatars.githubusercontent.com/u/22102468?v=4",
      "profile": "https://www.linkedin.com/in/satya-pattnaik-77a430144/",
      "contributions": [
        "doc"
      ]
    },
    {
      "login": "yashlamba",
      "name": "Yash Lamba",
      "avatar_url": "https://avatars.githubusercontent.com/u/44164398?v=4",
      "profile": "https://github.com/yashlamba",
      "contributions": [
        "code"
      ]
    },
    {
      "login": "ckastner",
      "name": "Christian Kastner",
      "avatar_url": "https://avatars.githubusercontent.com/u/15859947?v=4",
      "profile": "https://github.com/ckastner",
      "contributions": [
        "code",
        "bug",
      ]
    },
    {
<<<<<<< HEAD
      "login": "tombh",
      "name": "Thomas Buckley-Houston",
      "avatar_url": "https://avatars.githubusercontent.com/u/160835?s=80&v=4",
      "profile": "https://github.com/tombh",
      "contributions": [
        "bug",
    {
=======
>>>>>>> a8466e55
      "login": "chrisholder",
      "name": "Christopher Holder",
      "avatar_url": "https://avatars.githubusercontent.com/u/4674372?s=400&u=159e0ee961a290e3a0b9d20434d98439ade6adbc&v=4",
      "profile": "https://github.com/chrisholder",
      "contributions": [
        "clustering"
      ]
    },
  ],
  "projectName": "sktime",
  "projectOwner": "alan-turing-institute",
  "repoType": "github",
  "repoHost": "https://github.com",
  "commitConvention": "none"
}<|MERGE_RESOLUTION|>--- conflicted
+++ resolved
@@ -1013,16 +1013,15 @@
       ]
     },
     {
-<<<<<<< HEAD
       "login": "tombh",
       "name": "Thomas Buckley-Houston",
       "avatar_url": "https://avatars.githubusercontent.com/u/160835?s=80&v=4",
       "profile": "https://github.com/tombh",
       "contributions": [
         "bug",
-    {
-=======
->>>>>>> a8466e55
+      ]
+    },
+    {
       "login": "chrisholder",
       "name": "Christopher Holder",
       "avatar_url": "https://avatars.githubusercontent.com/u/4674372?s=400&u=159e0ee961a290e3a0b9d20434d98439ade6adbc&v=4",
